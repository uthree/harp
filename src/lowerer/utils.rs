use crate::ast::{AstNode, DType as AstDType, helper::*};
use crate::backend::KernelSignature;
use crate::graph::{DType as GraphDType, Graph, GraphNode};
use std::collections::HashSet;

use super::Lowerer;

impl Lowerer {
    /// GraphからKernelSignatureを生成
    pub fn create_signature(graph: &Graph) -> KernelSignature {
        use crate::backend::{BufferSignature, KernelSignature};
        use std::collections::HashSet;

        let mut inputs = Vec::new();
        let mut outputs = Vec::new();
        let mut shape_vars = HashSet::new();

        // 入力バッファのシグネチャを生成
        for (name, weak_node) in graph.inputs() {
            if let Some(node_rc) = weak_node.upgrade() {
                let shape: Vec<_> = node_rc.view.shape().to_vec();

                // shape内の変数名を収集
                for expr in &shape {
                    Self::collect_shape_vars(expr, &mut shape_vars);
                }

<<<<<<< HEAD
impl LowererUtils {
    /// ループ変数名を生成
    ///
    /// # Arguments
    /// * `dim` - 次元インデックス
    ///
    /// # Returns
    /// ループ変数名（例: "ridx0", "ridx1"）
    #[inline]
    pub fn loop_var_name(dim: usize) -> String {
        format!("ridx{}", dim)
    }

    /// アキュムレータ変数名を生成
    ///
    /// # Arguments
    /// * `dim` - 次元インデックス
    ///
    /// # Returns
    /// アキュムレータ変数名（例: "acc0", "acc1"）
    #[inline]
    pub fn accumulator_var_name(dim: usize) -> String {
        format!("acc{}", dim)
    }
=======
                inputs.push(BufferSignature::new(name.clone(), shape));
            }
        }
>>>>>>> a7239ef2

        // 出力バッファのシグネチャを生成
        for (name, node) in graph.outputs() {
            let shape: Vec<_> = node.view.shape().to_vec();

            // shape内の変数名を収集
            for expr in &shape {
                Self::collect_shape_vars(expr, &mut shape_vars);
            }

            outputs.push(BufferSignature::new(name.clone(), shape));
        }

        // shape_varsをソートしてVecに変換
        let mut shape_vars_vec: Vec<_> = shape_vars.into_iter().collect();
        shape_vars_vec.sort();

        KernelSignature::new(inputs, outputs, shape_vars_vec)
    }

    /// Exprから変数名を再帰的に収集
    pub(super) fn collect_shape_vars(expr: &crate::graph::shape::Expr, vars: &mut HashSet<String>) {
        use crate::graph::shape::Expr;

<<<<<<< HEAD
        // Exprレベルで計算してからAstNodeに変換することで、simplifyが適用される
        let mut index_expr = offset.clone();

        for (i, stride) in strides.iter().enumerate().take(num_dims) {
            let loop_var = Expr::Var(Self::loop_var_name(i));
            let term = loop_var * stride.clone();
            index_expr += term;
=======
        match expr {
            Expr::Var(name) => {
                vars.insert(name.clone());
            }
            Expr::Add(a, b)
            | Expr::Sub(a, b)
            | Expr::Mul(a, b)
            | Expr::Div(a, b)
            | Expr::Rem(a, b) => {
                Self::collect_shape_vars(a, vars);
                Self::collect_shape_vars(b, vars);
            }
            Expr::Const(_) => {}
>>>>>>> a7239ef2
        }
    }

    /// GraphのDTypeをASTのPtr<DType>に変換
    pub(super) fn graph_dtype_to_ast_ptr(&self, dtype: &GraphDType) -> Result<AstDType, String> {
        let element_dtype = match dtype {
            GraphDType::F32 => AstDType::F32,
            GraphDType::Unknown => return Err("Cannot convert Unknown dtype".to_string()),
        };
        Ok(AstDType::Ptr(Box::new(element_dtype)))
    }

    /// Viewを考慮したオフセット計算
    pub(super) fn compute_offset_from_view(&self, node: &GraphNode, axes: &[usize]) -> AstNode {
        use crate::graph::shape::View;

        if axes.is_empty() {
            // スカラーの場合
            match &node.view {
                View::Linear { offset, .. } => {
                    // Expr::intoでAstNodeに変換
                    offset.clone().into()
                }
            }
        } else {
            // テンソルの場合：offset + sum(ridx[i] * stride[i])
            match &node.view {
                View::Linear {
                    strides, offset, ..
                } => {
                    let mut result: AstNode = offset.clone().into();

                    for &axis in axes {
                        let ridx = var(format!("ridx{}", axis));
                        let stride: AstNode = strides[axis].clone().into();
                        result = result + ridx * stride;
                    }

                    result
                }
<<<<<<< HEAD
                let loop_var = Expr::Var(Self::loop_var_name(input_dim));
                let term = loop_var * result_strides[result_dim].clone();
                index_expr += term;
                result_dim += 1;
=======
>>>>>>> a7239ef2
            }
        }
    }

    /// 入力のオフセット計算（ridx変数を使用）
    pub(super) fn compute_offset_for_input(&self, axes: &[usize], input: &GraphNode) -> AstNode {
        use crate::graph::shape::View;

        match &input.view {
            View::Linear {
                strides, offset, ..
            } => {
                let mut result: AstNode = offset.clone().into();

                for &axis in axes {
                    let ridx = var(format!("ridx{}", axis));
                    let stride: AstNode = strides[axis].clone().into();
                    result = result + ridx * stride;
                }
<<<<<<< HEAD
                let loop_var = Expr::Var(Self::loop_var_name(dim));
                let term = loop_var * result_strides[result_dim].clone();
                index_expr += term;
                result_dim += 1; // 出力次元をインクリメント
=======

                result
>>>>>>> a7239ef2
            }
        }
    }

    /// 出力のオフセット計算（oidx変数を使用）
    pub(super) fn compute_offset_for_output(&self, axes: &[usize], output: &GraphNode) -> AstNode {
        use crate::graph::shape::View;

        match &output.view {
            View::Linear {
                strides, offset, ..
            } => {
                let mut result: AstNode = offset.clone().into();

                for &axis in axes {
                    let oidx = var(format!("oidx{}", axis));
                    let stride: AstNode = strides[axis].clone().into();
                    result = result + oidx * stride;
                }

                result
            }
        }
    }

    /// 入力のオフセット計算（縮約軸を含む、oidxとridxを組み合わせ）
    pub(super) fn compute_offset_for_input_with_reduce_axis(
        &self,
        output_axes: &[usize],
        reduce_axis: usize,
        input: &GraphNode,
    ) -> AstNode {
        use crate::graph::shape::View;

        match &input.view {
            View::Linear {
                strides, offset, ..
            } => {
                let mut result: AstNode = offset.clone().into();

                // 出力軸に対応する入力軸
                for (out_idx, &in_axis) in output_axes.iter().enumerate() {
                    let oidx = var(format!("oidx{}", out_idx));
                    let stride: AstNode = strides[in_axis].clone().into();
                    result = result + oidx * stride;
                }

                // 縮約軸
                let ridx = var(format!("ridx{}", reduce_axis));
                let stride: AstNode = strides[reduce_axis].clone().into();
                result = result + ridx * stride;

                result
            }
        }
    }
}<|MERGE_RESOLUTION|>--- conflicted
+++ resolved
@@ -25,36 +25,9 @@
                     Self::collect_shape_vars(expr, &mut shape_vars);
                 }
 
-<<<<<<< HEAD
-impl LowererUtils {
-    /// ループ変数名を生成
-    ///
-    /// # Arguments
-    /// * `dim` - 次元インデックス
-    ///
-    /// # Returns
-    /// ループ変数名（例: "ridx0", "ridx1"）
-    #[inline]
-    pub fn loop_var_name(dim: usize) -> String {
-        format!("ridx{}", dim)
-    }
-
-    /// アキュムレータ変数名を生成
-    ///
-    /// # Arguments
-    /// * `dim` - 次元インデックス
-    ///
-    /// # Returns
-    /// アキュムレータ変数名（例: "acc0", "acc1"）
-    #[inline]
-    pub fn accumulator_var_name(dim: usize) -> String {
-        format!("acc{}", dim)
-    }
-=======
                 inputs.push(BufferSignature::new(name.clone(), shape));
             }
         }
->>>>>>> a7239ef2
 
         // 出力バッファのシグネチャを生成
         for (name, node) in graph.outputs() {
@@ -79,15 +52,6 @@
     pub(super) fn collect_shape_vars(expr: &crate::graph::shape::Expr, vars: &mut HashSet<String>) {
         use crate::graph::shape::Expr;
 
-<<<<<<< HEAD
-        // Exprレベルで計算してからAstNodeに変換することで、simplifyが適用される
-        let mut index_expr = offset.clone();
-
-        for (i, stride) in strides.iter().enumerate().take(num_dims) {
-            let loop_var = Expr::Var(Self::loop_var_name(i));
-            let term = loop_var * stride.clone();
-            index_expr += term;
-=======
         match expr {
             Expr::Var(name) => {
                 vars.insert(name.clone());
@@ -101,7 +65,6 @@
                 Self::collect_shape_vars(b, vars);
             }
             Expr::Const(_) => {}
->>>>>>> a7239ef2
         }
     }
 
@@ -142,13 +105,6 @@
 
                     result
                 }
-<<<<<<< HEAD
-                let loop_var = Expr::Var(Self::loop_var_name(input_dim));
-                let term = loop_var * result_strides[result_dim].clone();
-                index_expr += term;
-                result_dim += 1;
-=======
->>>>>>> a7239ef2
             }
         }
     }
@@ -168,15 +124,8 @@
                     let stride: AstNode = strides[axis].clone().into();
                     result = result + ridx * stride;
                 }
-<<<<<<< HEAD
-                let loop_var = Expr::Var(Self::loop_var_name(dim));
-                let term = loop_var * result_strides[result_dim].clone();
-                index_expr += term;
-                result_dim += 1; // 出力次元をインクリメント
-=======
 
                 result
->>>>>>> a7239ef2
             }
         }
     }
