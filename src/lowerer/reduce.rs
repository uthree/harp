use crate::ast::{
    AccessRegion, AstNode, DType as AstDType, Function, FunctionKind, Literal, Mutability, Scope,
    VarDecl, VarKind, helper::*,
};
use crate::graph::{DType as GraphDType, GraphNode, ops::ReduceOp};
use log::debug;

use super::Lowerer;

impl Lowerer {
    /// Reduce演算をカーネル関数に変換
    pub(super) fn lower_reduce_kernel(
        &mut self,
        node: &GraphNode,
        _node_id: usize,
        op: &ReduceOp,
        axis: usize,
    ) -> Result<Function, String> {
        debug!("Lowering reduce operation: {:?} on axis {}", op, axis);

        if node.src.is_empty() {
            return Err("Reduce operation requires at least one input".to_string());
        }

        let input = &node.src[0];
        let input_shape = input.view.shape();
        let input_ndim = input_shape.len();

        if axis >= input_ndim {
            return Err(format!(
                "Reduce axis {} is out of bounds for shape with {} dimensions",
                axis, input_ndim
            ));
        }

        // パラメータを生成: 入力バッファー、出力バッファー、shape変数
        let mut params = Vec::new();

        // 入力バッファー
        let input_dtype = self.graph_dtype_to_ast_ptr(&input.dtype)?;
        params.push(VarDecl {
            name: "input0".to_string(),
            dtype: input_dtype,
            mutability: Mutability::Immutable,
            region: AccessRegion::Shared,
            kind: VarKind::Normal,
        });

        // 出力バッファー
        let output_dtype = self.graph_dtype_to_ast_ptr(&node.dtype)?;
        params.push(VarDecl {
            name: "output".to_string(),
            dtype: output_dtype,
            mutability: Mutability::Mutable,
            region: AccessRegion::Shared,
            kind: VarKind::Normal,
        });

        // Shape変数（入力のshape）
        for i in 0..input_ndim {
            params.push(VarDecl {
                name: format!("shape{}", i),
                dtype: AstDType::Usize,
                mutability: Mutability::Immutable,
                region: AccessRegion::Shared,
                kind: VarKind::Normal,
            });
        }

        // ループ本体の生成
        let body_statements = self.generate_reduce_loops(node, op, axis)?;

        // カーネル関数を作成
        let function = Function::new(
            FunctionKind::Normal,
            params,
            AstDType::Tuple(vec![]),
            body_statements,
        )?;

        // 生成されたコードをログ出力
        debug!(
            "Generated reduce function with {} parameters",
            function.params.len()
        );
        if log::log_enabled!(log::Level::Debug) {
            use crate::backend::metal::MetalRenderer;
            let mut renderer = MetalRenderer::new();
            let code = renderer.render_function("reduce_kernel_fn", &function);
            debug!("Generated code:\n{}", code);
        }

        Ok(function)
    }

    /// Reduce演算のループを生成
    pub(super) fn generate_reduce_loops(
        &mut self,
        node: &GraphNode,
        op: &ReduceOp,
        axis: usize,
    ) -> Result<Vec<AstNode>, String> {
        let output_ndim = node.view.shape().len();

        // 出力がスカラーの場合とテンソルの場合で処理を分ける
        if output_ndim == 0 {
            // 全縮約（スカラー出力）
            return self.generate_reduce_to_scalar(node, op, axis);
        }

<<<<<<< HEAD
        if dim == reduce_axis {
            // 縮約する次元: アキュムレータ変数を使った縮約
            // アキュムレータ変数名を生成
            let acc_var = LowererUtils::accumulator_var_name(dim);

            // 最内ループ部分を生成（アキュムレータに累積）
            let inner_body = Self::create_reduce_loops_with_accumulator(
                input_view,
                reduce_axis,
                input_var,
                &acc_var, // アキュムレータ変数を渡す
                reduce_op,
                dim + 1,
            );

            let loop_var = format!("ridx{}", dim);

            // アキュムレータの初期化
            let init_stmt = AstNode::Assign(acc_var.clone(), Box::new(initial_value.clone()));

            // 縮約ループ: for (i_reduce) { inner_body }
            let reduce_loop =
                LowererUtils::create_dimension_loop(loop_var, &input_shape[dim], inner_body, None);

            // アキュムレータから結果配列への書き込み
            let result_index = LowererUtils::compute_reduce_result_index(
                result_strides,
                result_offset,
                dim,
                reduce_axis,
            );
            let write_back_stmt = store(
                AstNode::Var(result_var.to_string()),
                result_index,
                AstNode::Var(acc_var.clone()),
            );

            // アキュムレータ変数の宣言 + 初期化 + 縮約ループ + 書き戻しをブロックにまとめる
            block(
                crate::ast::Scope {
                    declarations: vec![VariableDecl {
                        name: acc_var,
                        dtype: result_dtype.clone(),
                        constant: false,
                        size_expr: None,
                    }],
                },
                vec![init_stmt, reduce_loop, write_back_stmt],
            )
        } else {
            // 縮約しない次元: 通常のループ
            let loop_var = format!("ridx{}", dim);
            let inner_body = Self::create_reduce_loops(
                input_view,
                result_view,
                reduce_axis,
                input_var,
                result_var,
                reduce_op,
                initial_value,
                result_dtype,
                dim + 1,
            );

            LowererUtils::create_dimension_loop(loop_var, &input_shape[dim], inner_body, None)
=======
        // テンソル出力の場合
        // アキュムレータ初期化、縮約ループ、書き込みを含む本体を生成
        let mut body_statements = self.generate_reduce_body_with_axis(node, op, axis)?;

        // 出力の各軸についてループを生成（逆順に、内側から外側へ）
        for out_idx in (0..output_ndim).rev() {
            // 出力軸out_idxは入力軸in_idxに対応
            // 縮約軸より前ならそのまま、縮約軸以降なら+1
            let in_idx = if out_idx < axis { out_idx } else { out_idx + 1 };

            let loop_var = format!("oidx{}", out_idx);
            let shape_var = var(format!("shape{}", in_idx));

            let loop_body = AstNode::Block {
                statements: body_statements,
                scope: Box::new(Scope::new()),
            };

            body_statements = vec![AstNode::Range {
                var: loop_var,
                start: Box::new(AstNode::Const(Literal::Usize(0))),
                step: Box::new(AstNode::Const(Literal::Usize(1))),
                stop: Box::new(shape_var),
                body: Box::new(loop_body),
            }];
>>>>>>> a7239ef2
        }

        Ok(body_statements)
    }

    /// スカラー出力への全縮約を生成
    pub(super) fn generate_reduce_to_scalar(
        &mut self,
        node: &GraphNode,
        op: &ReduceOp,
        _axis: usize,
    ) -> Result<Vec<AstNode>, String> {
        let input = &node.src[0];
        let input_ndim = input.view.shape().len();

        let mut statements = Vec::new();

        // アキュムレータを初期化
        let acc_var = self.fresh_alu();
        let init_value = self.get_reduce_init_value(op, &node.dtype)?;
        statements.push(assign(&acc_var, init_value));

        // 全ての軸についてループしてアキュムレート
        let mut accumulate_statements = vec![self.generate_accumulate_statement(
            &acc_var,
            op,
            &(0..input_ndim).collect::<Vec<_>>(),
            input,
        )?];

        // ループを逆順に作成（内側から外側へ）
        for i in (0..input_ndim).rev() {
            let loop_var = format!("ridx{}", i);
            let shape_var = var(format!("shape{}", i));

            let loop_body = AstNode::Block {
                statements: accumulate_statements,
                scope: Box::new(Scope::new()),
            };

            accumulate_statements = vec![AstNode::Range {
                var: loop_var,
                start: Box::new(AstNode::Const(Literal::Usize(0))),
                step: Box::new(AstNode::Const(Literal::Usize(1))),
                stop: Box::new(shape_var),
                body: Box::new(loop_body),
            }];
        }

        statements.extend(accumulate_statements);

        // 結果をoutput[0]に書き込み
        let output_ptr = var("output");
        let output_offset = AstNode::Const(Literal::Usize(0));
        statements.push(store(output_ptr, output_offset, var(&acc_var)));

        Ok(statements)
    }

    /// 指定軸での縮約を含む本体を生成（出力がテンソルの場合）
    pub(super) fn generate_reduce_body_with_axis(
        &mut self,
        node: &GraphNode,
        op: &ReduceOp,
        axis: usize,
    ) -> Result<Vec<AstNode>, String> {
        let input = &node.src[0];
        let mut statements = Vec::new();

        // アキュムレータを初期化
        let acc_var = self.fresh_alu();
        let init_value = self.get_reduce_init_value(op, &node.dtype)?;
        statements.push(assign(&acc_var, init_value));

        // 縮約軸についてループしてアキュムレート
        let loop_var = format!("ridx{}", axis);
        let shape_var = var(format!("shape{}", axis));

        // ループ内でアキュムレートする
        // 入力のインデックスを構築: 出力インデックス + 縮約軸インデックス
        let output_ndim = node.view.shape().len();
        let mut input_axes = Vec::new();
        for out_idx in 0..output_ndim {
            let in_idx = if out_idx < axis { out_idx } else { out_idx + 1 };
            input_axes.push(in_idx);
        }

        let accumulate_stmt = self.generate_accumulate_statement_with_reduce_axis(
            &acc_var,
            op,
            &input_axes,
            axis,
            input,
        )?;

        let reduce_loop = AstNode::Range {
            var: loop_var,
            start: Box::new(AstNode::Const(Literal::Usize(0))),
            step: Box::new(AstNode::Const(Literal::Usize(1))),
            stop: Box::new(shape_var),
            body: Box::new(AstNode::Block {
                statements: vec![accumulate_stmt],
                scope: Box::new(Scope::new()),
            }),
        };

        statements.push(reduce_loop);

        // 結果を出力に書き込み
        let output_ptr = var("output");
        let output_axes: Vec<usize> = (0..output_ndim).collect();
        let output_offset = self.compute_offset_for_output(&output_axes, node);
        statements.push(store(output_ptr, output_offset, var(&acc_var)));

        Ok(statements)
    }
<<<<<<< HEAD
=======

    /// ReduceOpに応じた初期値を取得
    pub(super) fn get_reduce_init_value(
        &self,
        op: &ReduceOp,
        dtype: &GraphDType,
    ) -> Result<AstNode, String> {
        match op {
            ReduceOp::Add => match dtype {
                GraphDType::F32 => Ok(AstNode::Const(Literal::F32(0.0))),
                GraphDType::Unknown => {
                    Err("Cannot determine init value for Unknown dtype".to_string())
                }
            },
            ReduceOp::Mul => match dtype {
                GraphDType::F32 => Ok(AstNode::Const(Literal::F32(1.0))),
                GraphDType::Unknown => {
                    Err("Cannot determine init value for Unknown dtype".to_string())
                }
            },
            ReduceOp::Max => match dtype {
                GraphDType::F32 => Ok(AstNode::Const(Literal::F32(f32::NEG_INFINITY))),
                GraphDType::Unknown => {
                    Err("Cannot determine init value for Unknown dtype".to_string())
                }
            },
        }
    }

    /// アキュムレート文を生成
    pub(super) fn generate_accumulate_statement(
        &mut self,
        acc_var: &str,
        op: &ReduceOp,
        axes: &[usize],
        input: &GraphNode,
    ) -> Result<AstNode, String> {
        // 入力から値をロード
        let input_ptr = var("input0");
        let offset = self.compute_offset_for_input(axes, input);
        let loaded_value = load(input_ptr, offset);

        // アキュムレート演算を適用
        let acc = var(acc_var);
        let result = self.apply_reduce_op(op, acc, loaded_value)?;

        Ok(assign(acc_var, result))
    }

    /// 縮約軸を含むアキュムレート文を生成
    pub(super) fn generate_accumulate_statement_with_reduce_axis(
        &mut self,
        acc_var: &str,
        op: &ReduceOp,
        output_axes: &[usize],
        reduce_axis: usize,
        input: &GraphNode,
    ) -> Result<AstNode, String> {
        // 入力のインデックスを構築
        // output_axes[i]の位置にoidx{i}を、reduce_axisの位置にridx{reduce_axis}を配置
        let input_ptr = var("input0");
        let offset =
            self.compute_offset_for_input_with_reduce_axis(output_axes, reduce_axis, input);
        let loaded_value = load(input_ptr, offset);

        // アキュムレート演算を適用
        let acc = var(acc_var);
        let result = self.apply_reduce_op(op, acc, loaded_value)?;

        Ok(assign(acc_var, result))
    }

    /// Reduce演算をASTノードに変換
    pub(super) fn apply_reduce_op(
        &self,
        op: &ReduceOp,
        acc: AstNode,
        value: AstNode,
    ) -> Result<AstNode, String> {
        match op {
            ReduceOp::Add => Ok(acc + value),
            ReduceOp::Mul => Ok(acc * value),
            ReduceOp::Max => Ok(max(acc, value)),
        }
    }
>>>>>>> a7239ef2
}<|MERGE_RESOLUTION|>--- conflicted
+++ resolved
@@ -108,73 +108,6 @@
             return self.generate_reduce_to_scalar(node, op, axis);
         }
 
-<<<<<<< HEAD
-        if dim == reduce_axis {
-            // 縮約する次元: アキュムレータ変数を使った縮約
-            // アキュムレータ変数名を生成
-            let acc_var = LowererUtils::accumulator_var_name(dim);
-
-            // 最内ループ部分を生成（アキュムレータに累積）
-            let inner_body = Self::create_reduce_loops_with_accumulator(
-                input_view,
-                reduce_axis,
-                input_var,
-                &acc_var, // アキュムレータ変数を渡す
-                reduce_op,
-                dim + 1,
-            );
-
-            let loop_var = format!("ridx{}", dim);
-
-            // アキュムレータの初期化
-            let init_stmt = AstNode::Assign(acc_var.clone(), Box::new(initial_value.clone()));
-
-            // 縮約ループ: for (i_reduce) { inner_body }
-            let reduce_loop =
-                LowererUtils::create_dimension_loop(loop_var, &input_shape[dim], inner_body, None);
-
-            // アキュムレータから結果配列への書き込み
-            let result_index = LowererUtils::compute_reduce_result_index(
-                result_strides,
-                result_offset,
-                dim,
-                reduce_axis,
-            );
-            let write_back_stmt = store(
-                AstNode::Var(result_var.to_string()),
-                result_index,
-                AstNode::Var(acc_var.clone()),
-            );
-
-            // アキュムレータ変数の宣言 + 初期化 + 縮約ループ + 書き戻しをブロックにまとめる
-            block(
-                crate::ast::Scope {
-                    declarations: vec![VariableDecl {
-                        name: acc_var,
-                        dtype: result_dtype.clone(),
-                        constant: false,
-                        size_expr: None,
-                    }],
-                },
-                vec![init_stmt, reduce_loop, write_back_stmt],
-            )
-        } else {
-            // 縮約しない次元: 通常のループ
-            let loop_var = format!("ridx{}", dim);
-            let inner_body = Self::create_reduce_loops(
-                input_view,
-                result_view,
-                reduce_axis,
-                input_var,
-                result_var,
-                reduce_op,
-                initial_value,
-                result_dtype,
-                dim + 1,
-            );
-
-            LowererUtils::create_dimension_loop(loop_var, &input_shape[dim], inner_body, None)
-=======
         // テンソル出力の場合
         // アキュムレータ初期化、縮約ループ、書き込みを含む本体を生成
         let mut body_statements = self.generate_reduce_body_with_axis(node, op, axis)?;
@@ -200,7 +133,6 @@
                 stop: Box::new(shape_var),
                 body: Box::new(loop_body),
             }];
->>>>>>> a7239ef2
         }
 
         Ok(body_statements)
@@ -317,8 +249,6 @@
 
         Ok(statements)
     }
-<<<<<<< HEAD
-=======
 
     /// ReduceOpに応じた初期値を取得
     pub(super) fn get_reduce_init_value(
@@ -404,5 +334,4 @@
             ReduceOp::Max => Ok(max(acc, value)),
         }
     }
->>>>>>> a7239ef2
 }