--- conflicted
+++ resolved
@@ -47,11 +47,7 @@
 
     // The backend is configured to trigger heuristic optimization on the 1st call.
     // We run the forward pass multiple times to trigger this.
-<<<<<<< HEAD
-    for _i in 0..10 {
-=======
     for _i in 0..20 {
->>>>>>> b6323e1a
         c.forward();
         // After the forward pass, we need to clear the buffer to re-run the computation.
         c.clear_buffer();
